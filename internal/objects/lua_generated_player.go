// Code generated by scripts/generatelua DO NOT EDIT.
package objects

import (
	lua "RainbowRunner/internal/lua"
	"RainbowRunner/pkg/byter"
	lua2 "github.com/yuin/gopher-lua"
)

type IPlayer interface {
	GetPlayer() *Player
}

func (p *Player) GetPlayer() *Player {
	return p
}

func registerLuaPlayer(state *lua2.LState) {
	// Ensure the import is referenced in code
	_ = lua.LuaScript{}

	mt := state.NewTypeMetatable("Player")
	state.SetGlobal("Player", mt)
	state.SetField(mt, "new", state.NewFunction(newLuaPlayer))
	state.SetField(mt, "__index", state.SetFuncs(state.NewTable(),
		luaMethodsPlayer(),
	))
}

func luaMethodsPlayer() map[string]lua2.LGFunction {
	return lua.LuaMethodsExtend(map[string]lua2.LGFunction{
		"name":      lua.LuaGenericGetSetString[IPlayer](func(v IPlayer) *string { return &v.GetPlayer().Name }),
		"currentHP": lua.LuaGenericGetSetNumber[IPlayer](func(v IPlayer) *uint32 { return &v.GetPlayer().CurrentHP }),
		"spawned":   lua.LuaGenericGetSetBool[IPlayer](func(v IPlayer) *bool { return &v.GetPlayer().Spawned }),
		"zone":      lua.LuaGenericGetSetValueAny[IPlayer](func(v IPlayer) **Zone { return &v.GetPlayer().Zone }),
<<<<<<< HEAD
=======

		"getRRPlayer": func(l *lua2.LState) int {
			objInterface := lua.CheckInterfaceValue[IPlayer](l, 1)
			obj := objInterface.GetPlayer()
			res0 := obj.GetRRPlayer()
			if res0 != nil {
				l.Push(res0.ToLua(l))
			} else {
				l.Push(lua2.LNil)
			}

			return 1
		},
>>>>>>> ea3971e7

		"type": func(l *lua2.LState) int {
			objInterface := lua.CheckInterfaceValue[IPlayer](l, 1)
			obj := objInterface.GetPlayer()
			res0 := obj.Type()
			ud := l.NewUserData()
			ud.Value = res0
			l.SetMetatable(ud, l.GetTypeMetatable("drobjecttypes.DRObjectType"))
			l.Push(ud)

			return 1
		},

		"writeInit": func(l *lua2.LState) int {
			objInterface := lua.CheckInterfaceValue[IPlayer](l, 1)
			obj := objInterface.GetPlayer()
			obj.WriteInit(
				lua.CheckReferenceValue[byter.Byter](l, 2),
			)

			return 0
		},

		"writeUpdate": func(l *lua2.LState) int {
			objInterface := lua.CheckInterfaceValue[IPlayer](l, 1)
			obj := objInterface.GetPlayer()
			obj.WriteUpdate(
				lua.CheckReferenceValue[byter.Byter](l, 2),
			)

			return 0
		},

		"writeFullGCObject": func(l *lua2.LState) int {
			objInterface := lua.CheckInterfaceValue[IPlayer](l, 1)
			obj := objInterface.GetPlayer()
			obj.WriteFullGCObject(
				lua.CheckReferenceValue[byter.Byter](l, 2),
			)

			return 0
		},

		"writeSynch": func(l *lua2.LState) int {
			objInterface := lua.CheckInterfaceValue[IPlayer](l, 1)
			obj := objInterface.GetPlayer()
			obj.WriteSynch(
				lua.CheckReferenceValue[byter.Byter](l, 2),
			)

			return 0
		},

		"writeCreateNewPlayerEntity": func(l *lua2.LState) int {
			objInterface := lua.CheckInterfaceValue[IPlayer](l, 1)
			obj := objInterface.GetPlayer()
			obj.WriteCreateNewPlayerEntity(
				lua.CheckReferenceValue[ClientEntityWriter](l, 2), bool(l.CheckBool(3)),
			)

			return 0
		},

		"changeZone": func(l *lua2.LState) int {
			objInterface := lua.CheckInterfaceValue[IPlayer](l, 1)
			obj := objInterface.GetPlayer()
			obj.ChangeZone(string(l.CheckString(2)))

			return 0
		},

		"joinZone": func(l *lua2.LState) int {
			objInterface := lua.CheckInterfaceValue[IPlayer](l, 1)
			obj := objInterface.GetPlayer()
			obj.JoinZone(
				lua.CheckReferenceValue[Zone](l, 2),
			)

			return 0
		},

		"onZoneJoin": func(l *lua2.LState) int {
			objInterface := lua.CheckInterfaceValue[IPlayer](l, 1)
			obj := objInterface.GetPlayer()
			obj.OnZoneJoin()

			return 0
		},

		"onZoneLeave": func(l *lua2.LState) int {
			objInterface := lua.CheckInterfaceValue[IPlayer](l, 1)
			obj := objInterface.GetPlayer()
			obj.OnZoneLeave()

			return 0
		},

		"leaveZone": func(l *lua2.LState) int {
			objInterface := lua.CheckInterfaceValue[IPlayer](l, 1)
			obj := objInterface.GetPlayer()
			obj.LeaveZone()

			return 0
		},

		"getPlayer": func(l *lua2.LState) int {
			objInterface := lua.CheckInterfaceValue[IPlayer](l, 1)
			obj := objInterface.GetPlayer()
			res0 := obj.GetPlayer()
			if res0 != nil {
				l.Push(res0.ToLua(l))
			} else {
				l.Push(lua2.LNil)
			}

			return 1
		},
	}, luaMethodsGCObject)
}
func newLuaPlayer(l *lua2.LState) int {
	obj := NewPlayer(string(l.CheckString(1)))
	ud := l.NewUserData()
	ud.Value = obj

	l.SetMetatable(ud, l.GetTypeMetatable("Player"))
	l.Push(ud)
	return 1
}

func (p *Player) ToLua(l *lua2.LState) lua2.LValue {
	ud := l.NewUserData()
	ud.Value = p

	l.SetMetatable(ud, l.GetTypeMetatable("Player"))
	return ud
}<|MERGE_RESOLUTION|>--- conflicted
+++ resolved
@@ -33,8 +33,6 @@
 		"currentHP": lua.LuaGenericGetSetNumber[IPlayer](func(v IPlayer) *uint32 { return &v.GetPlayer().CurrentHP }),
 		"spawned":   lua.LuaGenericGetSetBool[IPlayer](func(v IPlayer) *bool { return &v.GetPlayer().Spawned }),
 		"zone":      lua.LuaGenericGetSetValueAny[IPlayer](func(v IPlayer) **Zone { return &v.GetPlayer().Zone }),
-<<<<<<< HEAD
-=======
 
 		"getRRPlayer": func(l *lua2.LState) int {
 			objInterface := lua.CheckInterfaceValue[IPlayer](l, 1)
@@ -48,7 +46,6 @@
 
 			return 1
 		},
->>>>>>> ea3971e7
 
 		"type": func(l *lua2.LState) int {
 			objInterface := lua.CheckInterfaceValue[IPlayer](l, 1)
